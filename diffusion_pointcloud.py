import torch
import numpy as np
from torch.utils.data import DataLoader, random_split
from torch.optim.lr_scheduler import CosineAnnealingWarmRestarts
from tqdm import tqdm
import os
import argparse
import wandb
from models.diffusion_modules import BRTDiffusionModel
from dataset.BRTDataset import BRTDataset
from utils.visualizations import visualize_comparison, visualize_denoising_with_true
from loguru import logger

def parse_args():
    parser = argparse.ArgumentParser(description='Train BRT Diffusion Model')
    parser.add_argument('--dataset_dir', type=str, 
                      default='~/point_cloud_dataset_4000',
                      help='Path to dataset directory containing sample_* folders')
    parser.add_argument('--device', type=str, default='cuda' if torch.cuda.is_available() else 'cpu',
                      help='Device to use for training (cuda/cpu)')
    parser.add_argument('--wandb_api_key', type=str, default=None,
                      help='Weights & Biases API key (optional)')
    parser.add_argument('--wandb_project', type=str, default='brt-diffusion',
                      help='Weights & Biases project name')
    parser.add_argument('--wandb_entity', type=str, default=None,
                      help='Weights & Biases entity name')
    parser.add_argument('--seed', type=int, default=42,
                      help='Random seed for reproducibility')

    # Training parameters
    parser.add_argument('--num_epochs', type=int, default=2000,
                      help='Number of training epochs')
    parser.add_argument('--batch_size', type=int, default=64,
                      help='Training batch size')
    parser.add_argument('--lr', type=float, default=2e-4,
                      help='Learning rate')
    parser.add_argument('--lr_min', type=float, default=1e-6,
                      help='Minimum learning rate for cosine annealing')
    parser.add_argument('--lr_restart_period', type=int, default=100,
                      help='Initial restart period (T_0) for cosine annealing warm restarts')
    parser.add_argument('--lr_restart_mult', type=int, default=2,
                      help='Restart period multiplier (T_mult) for cosine annealing warm restarts')
    parser.add_argument('--sample_every', type=int, default=100,
                      help='Generate samples every N epochs')
    parser.add_argument('--checkpoint_every', type=int, default=100,
                      help='Save model checkpoint every N epochs')

    # Diffusion parameters
    parser.add_argument('--num_timesteps', type=int, default=1000,
                      help='Number of diffusion timesteps')
    parser.add_argument("--beta_start", type=float, default=1e-4,
                      help="Beta start for the beta schedule")
    parser.add_argument("--beta_end", type=float, default=0.005,
                      help="Beta end for the beta schedule")
    parser.add_argument('--null_conditioning_prob', type=float, default=0.15,
                      help='Probability of using null conditioning during training for CFG')
    parser.add_argument('--guidance_scale', type=float, default=1.5,
                      help='Guidance scale for classifier-free guidance during sampling')
    return parser.parse_args()


def train_model(model, dataset, num_epochs=1000, batch_size=32, lr=1e-4, lr_min=1e-6, lr_restart_period=100, lr_restart_mult=2, sample_every=10, checkpoint_every=100, wandb_api_key=None, wandb_project='brt-diffusion', wandb_entity=None, guidance_scale=1.0, beta_start=1e-4, beta_end=0.005):
    """Training loop for the diffusion model"""
    # Initialize wandb
    if wandb_api_key:
        wandb.login(key=wandb_api_key)
        wandb.init(project=wandb_project, entity=wandb_entity)
        wandb.config.update({
            'num_epochs': num_epochs,
            'batch_size': batch_size,
            'learning_rate': lr,
            'lr_min': lr_min,
            'lr_restart_period': lr_restart_period,
            'lr_restart_mult': lr_restart_mult,
            'sample_every': sample_every,
            'checkpoint_every': checkpoint_every,
            'num_timesteps': model.num_timesteps,
            'num_points': model.num_points,
            'env_size': model.env_size,
            'points_mean': dataset.points_mean.tolist(),
            'points_std': dataset.points_std.tolist(),
            'null_conditioning_prob': model.null_conditioning_prob,
            'guidance_scale': guidance_scale,
            'beta_start': beta_start,
            'beta_end': beta_end
        })

    # Create directories for checkpoints and samples
    os.makedirs('checkpoints', exist_ok=True)
    os.makedirs('samples', exist_ok=True)
    
    # Create dataloaders for train and validation
    train_dataloader = DataLoader(dataset, batch_size=batch_size, shuffle=True)
    val_dataset = BRTDataset(dataset.dataset_dir, split="val")
    val_dataloader = DataLoader(val_dataset, batch_size=batch_size, shuffle=False)
    
    optimizer = torch.optim.Adam(model.parameters(), lr=lr)
    scheduler = CosineAnnealingWarmRestarts(optimizer, T_0=lr_restart_period, T_mult=lr_restart_mult, eta_min=lr_min)
    
    # Create fixed training samples for consistent evaluation
    num_vis_samples = 8  # Increased from 4 to 8 samples
    train_indices = torch.randint(0, len(dataset), (num_vis_samples,))
    vis_samples = [(dataset[i][0], dataset[i][1]) for i in train_indices]  # (point_cloud, env_grid) pairs
    
    # Create fixed validation samples for consistent evaluation
    num_val_vis_samples = 2  # 2 validation samples
    val_indices = torch.randint(0, len(val_dataset), (num_val_vis_samples,))
    val_vis_samples = [(val_dataset[i][0], val_dataset[i][1]) for i in val_indices]
    
    model.train()
    losses = []
    val_losses = []
    
    for epoch in range(num_epochs):
        epoch_losses = []
        
        # Training loop
        for brt_batch, env_batch in tqdm(train_dataloader, desc=f'Epoch {epoch+1}/{num_epochs}'):
            brt_batch = brt_batch.to(model.device)
            env_batch = env_batch.to(model.device)
            
            optimizer.zero_grad()
            loss = model.compute_loss(brt_batch, env_batch)
            loss.backward()
            optimizer.step()
            
            epoch_losses.append(loss.item())
        
        avg_loss = np.mean(epoch_losses)
        losses.append(avg_loss)
<<<<<<< HEAD
        logger.info(f'Epoch {epoch+1}, Training Loss: {avg_loss:.6f}')
        
        # Validation loop
        model.eval()
        val_epoch_losses = []
        with torch.no_grad():
            for brt_batch, env_batch in val_dataloader:
                brt_batch = brt_batch.to(model.device)
                env_batch = env_batch.to(model.device)
                loss = model.compute_loss(brt_batch, env_batch)
                val_epoch_losses.append(loss.item())
        
        avg_val_loss = np.mean(val_epoch_losses)
        val_losses.append(avg_val_loss)
        logger.info(f'Epoch {epoch+1}, Validation Loss: {avg_val_loss:.6f}')
        
        if (epoch + 1) % 10 == 0:
            print(f'Epoch {epoch+1}, Training Loss: {avg_loss:.6f}, Validation Loss: {avg_val_loss:.6f}')
            if wandb_api_key:
                wandb.log({
                    'train_loss': avg_loss,
                    'val_loss': avg_val_loss
                }, step=epoch)
=======
        current_lr = scheduler.get_last_lr()[0]
        logger.info(f'Epoch {epoch+1}, Loss: {avg_loss:.6f}, LR: {current_lr:.8f}')
        
        if (epoch + 1) % 10 == 0:
            print(f'Epoch {epoch+1}, Loss: {avg_loss:.6f}, LR: {current_lr:.8f}')
            if wandb_api_key:
                wandb.log({'loss': avg_loss, 'learning_rate': current_lr}, step=epoch)
>>>>>>> 21aa6506
            
        # Save checkpoint periodically
        if (epoch + 1) % checkpoint_every == 0:
            checkpoint_path = os.path.join('checkpoints', f'checkpoint_epoch_{epoch+1}.pt')
            torch.save({
                'epoch': epoch + 1,
                'model_state_dict': model.state_dict(),
                'optimizer_state_dict': optimizer.state_dict(),
                'train_loss': avg_loss,
                'val_loss': avg_val_loss,
                'vis_samples': vis_samples,
                'val_vis_samples': val_vis_samples,
                'train_losses': losses,
                'val_losses': val_losses
            }, checkpoint_path)
            print(f"Saved checkpoint to {checkpoint_path}")
            
        # Generate samples periodically using fixed training and validation samples
        if (epoch + 1) % sample_every == 0:
            model.eval()
            with torch.no_grad():
                print(f"\nGenerating samples at epoch {epoch+1}:")
                
                # Create epoch-specific directory
                epoch_dir = os.path.join('samples', f'epoch_{epoch+1}')
                os.makedirs(epoch_dir, exist_ok=True)
                
                # Generate and plot training samples
                for i, (true_pc, env_grid) in enumerate(vis_samples):
                    # Move to device
                    env_grid = env_grid.to(model.device)
                    
                    # Generate sample
                    generated_brt = model.sample(env_grid.unsqueeze(0), num_samples=1, guidance_scale=guidance_scale)
                    generated_brt = generated_brt[0].cpu().numpy()  # Remove batch dimension
                    
                    # Create comparison visualization
                    comparison_save_path = os.path.join(epoch_dir, f'train_comparison_{i+1}.png')
                    visualize_comparison(
                        true_pc.cpu().numpy(),
                        generated_brt,
                        env_grid.squeeze(0).cpu().numpy(),
                        f'Training Sample {i+1} Comparison',
                        comparison_save_path,
                        dataset
                    )
                    if wandb_api_key:
                        wandb.log({f'epoch_{epoch+1}/train_comparison_{i+1}': wandb.Image(comparison_save_path)})
                    
                    # Start from pure noise
                    x_t = torch.randn(1, model.num_points, model.state_dim).to(model.device)
                    
                    # Save exactly 5 steps total
                    num_steps = 5  # Total number of steps to visualize
                    step_indices = np.linspace(0, model.num_timesteps-1, num_steps, dtype=int)
                    
                    # Store points and titles for visualization
                    points_sequence = []
                    titles = []
                    
                    # Add all steps
                    for t in reversed(range(model.num_timesteps)):
                        t_batch = torch.full((1,), t, device=model.device, dtype=torch.long)
                        x_t = model.p_sample(x_t, t_batch, env_grid.unsqueeze(0), guidance_scale=guidance_scale)
                        
                        if t in step_indices:
                            points_sequence.append(x_t[0].cpu().numpy())
                            titles.append(f't={t}')
                    
                    # Create and save denoising process visualization with true BRT
                    denoising_save_path = os.path.join(epoch_dir, f'train_denoising_{i+1}.png')
                    visualize_denoising_with_true(
                        points_sequence,
                        true_pc.cpu().numpy(),
                        titles,
                        denoising_save_path,
                        dataset
                    )
                    if wandb_api_key:
                        wandb.log({f'epoch_{epoch+1}/train_denoising_{i+1}': wandb.Image(denoising_save_path)})
                
                # Generate and plot validation samples
                for i, (true_pc, env_grid) in enumerate(val_vis_samples):
                    # Move to device
                    env_grid = env_grid.to(model.device)
                    
                    # Generate sample
                    generated_brt = model.sample(env_grid.unsqueeze(0), num_samples=1, guidance_scale=guidance_scale)
                    generated_brt = generated_brt[0].cpu().numpy()  # Remove batch dimension
                    
                    # Create comparison visualization
                    comparison_save_path = os.path.join(epoch_dir, f'val_comparison_{i+1}.png')
                    visualize_comparison(
                        true_pc.cpu().numpy(),
                        generated_brt,
                        env_grid.squeeze(0).cpu().numpy(),
                        f'Validation Sample {i+1} Comparison',
                        comparison_save_path,
                        dataset
                    )
                    if wandb_api_key:
                        wandb.log({f'epoch_{epoch+1}/val_comparison_{i+1}': wandb.Image(comparison_save_path)})
                    
                    # Start from pure noise
                    x_t = torch.randn(1, model.num_points, model.state_dim).to(model.device)
                    
                    # Save exactly 5 steps total
                    num_steps = 5  # Total number of steps to visualize
                    step_indices = np.linspace(0, model.num_timesteps-1, num_steps, dtype=int)
                    
                    # Store points and titles for visualization
                    points_sequence = []
                    titles = []
                    
                    # Add all steps
                    for t in reversed(range(model.num_timesteps)):
                        t_batch = torch.full((1,), t, device=model.device, dtype=torch.long)
                        x_t = model.p_sample(x_t, t_batch, env_grid.unsqueeze(0), guidance_scale=guidance_scale)
                        
                        if t in step_indices:
                            points_sequence.append(x_t[0].cpu().numpy())
                            titles.append(f't={t}')
                    
                    # Create and save denoising process visualization with true BRT
                    denoising_save_path = os.path.join(epoch_dir, f'val_denoising_{i+1}.png')
                    visualize_denoising_with_true(
                        points_sequence,
                        true_pc.cpu().numpy(),
                        titles,
                        denoising_save_path,
                        dataset
                    )
                    if wandb_api_key:
                        wandb.log({f'epoch_{epoch+1}/val_denoising_{i+1}': wandb.Image(denoising_save_path)})
            
            model.train()
            print()  # Add newline for better readability
        
        # Step the learning rate scheduler
        scheduler.step()
    
    if wandb_api_key:
        wandb.finish()
    
    return losses, val_losses, vis_samples, val_vis_samples  # Return both training and validation samples


# Example usage
if __name__ == "__main__":
    # Parse command line arguments
    args = parse_args()
    
    # Set random seeds for reproducibility
    torch.manual_seed(args.seed)
    np.random.seed(args.seed)
    if torch.cuda.is_available():
        torch.cuda.manual_seed_all(args.seed)
    
    # Create dataset
    dataset = BRTDataset(args.dataset_dir, split="train")
    
    # Get dimensions from dataset
    STATE_DIM = dataset.state_dim
    NUM_POINTS = dataset.num_points
    ENV_SIZE = dataset.env_size
    
    # Initialize model
    model = BRTDiffusionModel(
        state_dim=STATE_DIM,
        env_size=ENV_SIZE,
        num_points=NUM_POINTS,
        num_timesteps=args.num_timesteps,
        beta_start=args.beta_start,
        beta_end=args.beta_end,
        device=args.device,
        null_conditioning_prob=args.null_conditioning_prob
    ).to(args.device)
    
    print(f"Model initialized on {args.device}")
    print(f"Total parameters: {sum(p.numel() for p in model.parameters()):,}")
    print(f"Dataset dimensions: {NUM_POINTS} points, {STATE_DIM}D coordinates, {ENV_SIZE}x{ENV_SIZE} environment")
    print(f"Training for {args.num_epochs} epochs with batch size {args.batch_size}")
    print(f"Learning rate: {args.lr} -> {args.lr_min} (cosine annealing warm restarts, T_0={args.lr_restart_period}, T_mult={args.lr_restart_mult})")
    print(f"Sampling every {args.sample_every} epochs")
    print(f"Classifier-free guidance: null_conditioning_prob={args.null_conditioning_prob}, guidance_scale={args.guidance_scale}")
    
    # Train model
    losses, val_losses, vis_samples, val_vis_samples = train_model(
        model, 
        dataset, 
        num_epochs=args.num_epochs, 
        batch_size=args.batch_size,
        lr=args.lr,
        lr_min=args.lr_min,
        lr_restart_period=args.lr_restart_period,
        lr_restart_mult=args.lr_restart_mult,
        sample_every=args.sample_every,
        checkpoint_every=args.checkpoint_every,
        wandb_api_key=args.wandb_api_key,
        wandb_project=args.wandb_project,
        wandb_entity=args.wandb_entity,
        guidance_scale=args.guidance_scale,
        beta_start=args.beta_start,
        beta_end=args.beta_end
    )
    
    # Save the trained model and visualization samples
    torch.save({
        'model_state_dict': model.state_dict(),
        'vis_samples': vis_samples,
        'val_vis_samples': val_vis_samples,
        'train_losses': losses,
        'val_losses': val_losses
    }, 'brt_diffusion_model.pt')
    print("Model, visualization samples, and training losses saved to brt_diffusion_model.pt")<|MERGE_RESOLUTION|>--- conflicted
+++ resolved
@@ -128,7 +128,6 @@
         
         avg_loss = np.mean(epoch_losses)
         losses.append(avg_loss)
-<<<<<<< HEAD
         logger.info(f'Epoch {epoch+1}, Training Loss: {avg_loss:.6f}')
         
         # Validation loop
@@ -152,15 +151,6 @@
                     'train_loss': avg_loss,
                     'val_loss': avg_val_loss
                 }, step=epoch)
-=======
-        current_lr = scheduler.get_last_lr()[0]
-        logger.info(f'Epoch {epoch+1}, Loss: {avg_loss:.6f}, LR: {current_lr:.8f}')
-        
-        if (epoch + 1) % 10 == 0:
-            print(f'Epoch {epoch+1}, Loss: {avg_loss:.6f}, LR: {current_lr:.8f}')
-            if wandb_api_key:
-                wandb.log({'loss': avg_loss, 'learning_rate': current_lr}, step=epoch)
->>>>>>> 21aa6506
             
         # Save checkpoint periodically
         if (epoch + 1) % checkpoint_every == 0:
